--- conflicted
+++ resolved
@@ -8,11 +8,8 @@
 from typing import Optional
 from supabase import create_client, Client
 from fastapi.middleware.cors import CORSMiddleware
-<<<<<<< HEAD
 import datetime 
-=======
 from contextlib import asynccontextmanager
->>>>>>> 39c11050
 
 # Import our agents
 from agents.benefit_agent import BenefitAgent, BenefitFetchRequest, BenefitFetchResponse
